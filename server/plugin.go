package main

import (
	"net/http"
	"sync"
	"time"

	"github.com/mattermost/logr/v2"
	"github.com/mattermost/mattermost/server/public/model"
	"github.com/mattermost/mattermost/server/public/plugin"
	"github.com/mattermost/mattermost/server/public/pluginapi"
	"github.com/mattermost/mattermost/server/public/pluginapi/cluster"
	"github.com/pkg/errors"
	"github.com/wiggin77/mattermost-plugin-matrix-bridge/server/command"
	"github.com/wiggin77/mattermost-plugin-matrix-bridge/server/matrix"
	"github.com/wiggin77/mattermost-plugin-matrix-bridge/server/store/kvstore"
)

// Plugin implements the interface expected by the Mattermost server to communicate between the server and plugin processes.
type Plugin struct {
	plugin.MattermostPlugin

	// kvstore is the client used to read/write KV records for this plugin.
	kvstore kvstore.KVStore

	// client is the Mattermost server API client.
	client *pluginapi.Client

	// commandClient is the client used to register and execute slash commands.
	commandClient command.Command

	// matrixClient is the client used to communicate with Matrix servers.
	matrixClient *matrix.Client

	// postTracker tracks post creation timestamps to detect redundant edits
	postTracker *PostTracker

	// pendingFiles tracks uploaded files awaiting their posts
	pendingFiles *PendingFileTracker

	// remoteID is the identifier returned by RegisterPluginForSharedChannels
	remoteID string

	backgroundJob *cluster.Job

	// configurationLock synchronizes access to the configuration.
	configurationLock sync.RWMutex

	// configuration is the active plugin configuration. Consult getConfiguration and
	// setConfiguration for usage.
	configuration *configuration

	// Logr instance specifically for logging Matrix transactions.
	transactionLogger logr.Logger
<<<<<<< HEAD

	// maxProfileImageSize is the maximum size for profile images in bytes
	maxProfileImageSize int64

	// maxFileSize is the maximum size for file attachments in bytes
	maxFileSize int64

	// Bridge components for dependency injection architecture
	mattermostToMatrixBridge *MattermostToMatrixBridge
	matrixToMattermostBridge *MatrixToMattermostBridge
=======
>>>>>>> e48516d2
}

// OnActivate is invoked when the plugin is activated. If an error is returned, the plugin will be deactivated.
func (p *Plugin) OnActivate() error {
	var err error
	p.transactionLogger, err = CreateLogger()
	if err != nil {
		return errors.Wrap(err, "failed to create transaction logger")
	}

	p.client = pluginapi.NewClient(p.API, p.Driver)

	p.kvstore = kvstore.NewKVStore(p.client)

	p.postTracker = NewPostTracker(DefaultPostTrackerMaxEntries)
	p.pendingFiles = NewPendingFileTracker()

	p.initMatrixClient()

	// Initialize bridge components
	p.initBridges()

	p.commandClient = command.NewCommandHandler(p)

	if err := p.registerForSharedChannels(); err != nil {
		p.API.LogWarn("Failed to register for shared channels", "error", err)
	}

	job, err := cluster.Schedule(
		p.API,
		"BackgroundJob",
		cluster.MakeWaitForRoundedInterval(1*time.Hour),
		p.runJob,
	)
	if err != nil {
		return errors.Wrap(err, "failed to schedule background job")
	}

	p.backgroundJob = job

	return nil
}

// OnDeactivate is invoked when the plugin is deactivated.
func (p *Plugin) OnDeactivate() error {
	if p.backgroundJob != nil {
		if err := p.backgroundJob.Close(); err != nil {
			p.API.LogError("Failed to close background job", "err", err)
		}
	}
	return nil
}

// ExecuteCommand executes the commands that were registered in the NewCommandHandler function.
func (p *Plugin) ExecuteCommand(_ *plugin.Context, args *model.CommandArgs) (*model.CommandResponse, *model.AppError) {
	response, err := p.commandClient.Handle(args)
	if err != nil {
		return nil, model.NewAppError("ExecuteCommand", "plugin.command.execute_command.app_error", nil, err.Error(), http.StatusInternalServerError)
	}
	return response, nil
}

func (p *Plugin) initMatrixClient() {
	config := p.getConfiguration()
	p.matrixClient = matrix.NewClient(config.MatrixServerURL, config.MatrixASToken, p.remoteID, p.API)
}

func (p *Plugin) initBridges() {
	// Create shared utilities
	sharedUtils := NewBridgeUtils(BridgeUtilsConfig{
		Logger:              p.API,
		API:                 p.API,
		KVStore:             p.kvstore,
		MatrixClient:        p.matrixClient,
		RemoteID:            p.remoteID,
		MaxProfileImageSize: p.maxProfileImageSize,
		MaxFileSize:         p.maxFileSize,
		ConfigGetter:        p,
	})

	// Create bridge instances
	p.mattermostToMatrixBridge = NewMattermostToMatrixBridge(sharedUtils, p.pendingFiles, p.postTracker)
	p.matrixToMattermostBridge = NewMatrixToMattermostBridge(sharedUtils)
}

func (p *Plugin) registerForSharedChannels() error {
	// Get the bot user ID or use a system admin
	botUser, err := p.API.GetUserByUsername("mattermost-bridge")
	var creatorID string
	if err != nil {
		// Fallback to getting any system admin
		users, err2 := p.API.GetUsers(&model.UserGetOptions{
			Page:    0,
			PerPage: 1,
		})
		if err2 != nil || len(users) == 0 {
			return errors.New("failed to find a valid creator user")
		}
		creatorID = users[0].Id
	} else {
		creatorID = botUser.Id
	}

	opts := model.RegisterPluginOpts{
		Displayname:  "Matrix_Bridge",
		PluginID:     "com.mattermost.plugin-matrix-bridge",
		CreatorID:    creatorID,
		AutoShareDMs: false,
		AutoInvited:  true,
	}

	remoteID, appErr := p.API.RegisterPluginForSharedChannels(opts)
	if appErr != nil {
		return errors.Wrap(appErr, "failed to register plugin for shared channels")
	}

	// Store the remote ID for use in sync operations
	p.remoteID = remoteID

	p.API.LogInfo("Successfully registered plugin for shared channels", "remote_id", remoteID)
	return nil
}

// PluginAccessor interface implementation for command handlers

// GetMatrixClient returns the Matrix client instance
func (p *Plugin) GetMatrixClient() *matrix.Client {
	return p.matrixClient
}

// GetKVStore returns the KV store instance
func (p *Plugin) GetKVStore() kvstore.KVStore {
	return p.kvstore
}

// GetConfiguration returns the plugin configuration
func (p *Plugin) GetConfiguration() command.Configuration {
	return p.getConfiguration()
}

// CreateOrGetGhostUser gets an existing ghost user or creates a new one for a Mattermost user
func (p *Plugin) CreateOrGetGhostUser(mattermostUserID string) (string, error) {
	return p.mattermostToMatrixBridge.CreateOrGetGhostUser(mattermostUserID)
}

// GetPluginAPI returns the Mattermost plugin API
func (p *Plugin) GetPluginAPI() plugin.API {
	return p.API
}

// GetPluginAPIClient returns the pluginapi client
func (p *Plugin) GetPluginAPIClient() *pluginapi.Client {
	return p.client
}

// See https://developers.mattermost.com/extend/plugins/server/reference/<|MERGE_RESOLUTION|>--- conflicted
+++ resolved
@@ -52,7 +52,6 @@
 
 	// Logr instance specifically for logging Matrix transactions.
 	transactionLogger logr.Logger
-<<<<<<< HEAD
 
 	// maxProfileImageSize is the maximum size for profile images in bytes
 	maxProfileImageSize int64
@@ -63,8 +62,6 @@
 	// Bridge components for dependency injection architecture
 	mattermostToMatrixBridge *MattermostToMatrixBridge
 	matrixToMattermostBridge *MatrixToMattermostBridge
-=======
->>>>>>> e48516d2
 }
 
 // OnActivate is invoked when the plugin is activated. If an error is returned, the plugin will be deactivated.

package main

import (
	"bytes"
	"strconv"
	"strings"

<<<<<<< HEAD
	"github.com/mattermost/mattermost-plugin-matrix-bridge/server/command"
=======
	"github.com/mattermost/mattermost-plugin-matrix-bridge/server/store/kvstore"
>>>>>>> fa7ee5bc
	"github.com/pkg/errors"
)

// MigrationResult holds the results of a migration operation
type MigrationResult struct {
	UserMappingsCreated      int
	ChannelMappingsCreated   int
	RoomMappingsCreated      int
	DMMappingsCreated        int
	ReverseDMMappingsCreated int
}

const (
<<<<<<< HEAD
	// KVStoreVersionKey tracks the current KV store schema version
	KVStoreVersionKey = "kv_store_version"
=======
	// CurrentKVStoreVersion is the current version requiring migrations
	CurrentKVStoreVersion = 2
>>>>>>> fa7ee5bc
	// MigrationBatchSize is the number of keys to process in each batch
	MigrationBatchSize = 1000
)

// runKVStoreMigrations checks the KV store version and runs necessary migrations
func (p *Plugin) runKVStoreMigrations() error {
	_, err := p.runKVStoreMigrationsWithResults()
	return err
}

// runKVStoreMigrationsWithResults checks the KV store version and runs necessary migrations, returning detailed results
func (p *Plugin) runKVStoreMigrationsWithResults() (*MigrationResult, error) {
	// Get current KV store version
	versionBytes, err := p.kvstore.Get(kvstore.KeyStoreVersion)
	currentVersion := 0
	if err == nil && len(versionBytes) > 0 {
		if version, parseErr := strconv.Atoi(string(versionBytes)); parseErr == nil {
			currentVersion = version
		}
	}

	p.logger.LogInfo("Checking KV store migrations", "current_version", currentVersion, "target_version", command.CurrentKVStoreVersion)

	result := &MigrationResult{}

	// Run migrations if needed
	if currentVersion < command.CurrentKVStoreVersion {
		p.logger.LogInfo("Running KV store migrations", "from_version", currentVersion, "to_version", command.CurrentKVStoreVersion)

		if currentVersion < 1 {
			v1Result, err := p.runMigrationToVersion1WithResults()
			if err != nil {
				return nil, errors.Wrap(err, "failed to migrate to version 1")
			}
			result.UserMappingsCreated += v1Result.UserMappingsCreated
			result.ChannelMappingsCreated += v1Result.ChannelMappingsCreated
			result.RoomMappingsCreated += v1Result.RoomMappingsCreated
		}

		if currentVersion < 2 {
			v2Result, err := p.runMigrationToVersion2WithResults()
			if err != nil {
				return nil, errors.Wrap(err, "failed to migrate to version 2")
			}
			result.DMMappingsCreated += v2Result.DMMappingsCreated
			result.ReverseDMMappingsCreated += v2Result.ReverseDMMappingsCreated
		}

		// Update version marker
<<<<<<< HEAD
		if err := p.kvstore.Set(KVStoreVersionKey, []byte(strconv.Itoa(command.CurrentKVStoreVersion))); err != nil {
=======
		if err := p.kvstore.Set(kvstore.KeyStoreVersion, []byte(strconv.Itoa(CurrentKVStoreVersion))); err != nil {
>>>>>>> fa7ee5bc
			return nil, errors.Wrap(err, "failed to update KV store version")
		}

		p.logger.LogInfo("KV store migrations completed successfully", "new_version", command.CurrentKVStoreVersion)
	} else {
		p.logger.LogDebug("KV store is up to date", "version", currentVersion)
	}

	return result, nil
}

// runMigrationToVersion1WithResults migrates to version 1: adds reverse mappings for users and channels, returning results
func (p *Plugin) runMigrationToVersion1WithResults() (*MigrationResult, error) {
	p.logger.LogInfo("Running migration to version 1: adding reverse mappings")

	result := &MigrationResult{}

	// Migrate user mappings
	userResult, err := p.migrateUserMappingsWithResults()
	if err != nil {
		return nil, errors.Wrap(err, "failed to migrate user mappings")
	}
	result.UserMappingsCreated = userResult.UserMappingsCreated

	// Migrate channel mappings
	channelResult, err := p.migrateChannelMappingsWithResults()
	if err != nil {
		return nil, errors.Wrap(err, "failed to migrate channel mappings")
	}
	result.ChannelMappingsCreated = channelResult.ChannelMappingsCreated
	result.RoomMappingsCreated = channelResult.RoomMappingsCreated

	return result, nil
}

// migrateUserMappingsWithResults creates reverse mappings for existing user mappings, returning results
func (p *Plugin) migrateUserMappingsWithResults() (*MigrationResult, error) {
	p.logger.LogInfo("Migrating user mappings to add reverse lookups")

	userMappingPrefix := kvstore.KeyPrefixMatrixUser
	totalMigratedCount := 0
	page := 0

	for {
		// Get keys in batches using prefix filtering for efficiency
		keys, err := p.kvstore.ListKeysWithPrefix(page, MigrationBatchSize, userMappingPrefix)
		if err != nil {
			return nil, errors.Wrap(err, "failed to list KV store keys with prefix")
		}

		if len(keys) == 0 {
			break // No more keys
		}

		batchMigratedCount := 0
		batchSkippedCount := 0
		batchProcessedCount := 0
		for _, key := range keys {
			// No need to check prefix since ListKeysWithPrefix already filters
			{
				batchProcessedCount++

				// Get the Mattermost user ID
				mattermostUserIDBytes, err := p.kvstore.Get(key)
				if err != nil {
					p.logger.LogWarn("Failed to get user mapping during migration", "key", key, "error", err)
					continue
				}

				mattermostUserID := string(mattermostUserIDBytes)
				matrixUserID := strings.TrimPrefix(key, userMappingPrefix)

				// Create reverse mapping: mattermost_user_<mattermostUserID> -> matrixUserID
				reverseKey := kvstore.BuildMattermostUserKey(mattermostUserID)

				// Check if reverse mapping already exists with correct value
				existingData, err := p.kvstore.Get(reverseKey)
				if err == nil && bytes.Equal(existingData, []byte(matrixUserID)) {
					batchSkippedCount++
					continue // Already correct, skip
				}

				// Create/update the reverse mapping (overwrites incorrect values)
				if err := p.kvstore.Set(reverseKey, []byte(matrixUserID)); err != nil {
					p.logger.LogWarn("Failed to create/update reverse user mapping during migration", "mattermost_user_id", mattermostUserID, "matrix_user_id", matrixUserID, "error", err)
					continue
				}

				batchMigratedCount++
				if err == nil && len(existingData) > 0 {
					p.logger.LogDebug("Updated incorrect reverse user mapping", "mattermost_user_id", mattermostUserID, "matrix_user_id", matrixUserID, "old_value", string(existingData))
				} else {
					p.logger.LogDebug("Created reverse user mapping", "mattermost_user_id", mattermostUserID, "matrix_user_id", matrixUserID)
				}
			}
		}

		totalMigratedCount += batchMigratedCount
		p.logger.LogDebug("Processed user mapping batch", "page", page, "batch_size", len(keys), "processed_in_batch", batchProcessedCount, "migrated_in_batch", batchMigratedCount, "skipped_in_batch", batchSkippedCount)

		// If we got fewer keys than the batch size, we've reached the end
		if len(keys) < MigrationBatchSize {
			break
		}

		page++
	}

	p.logger.LogInfo("User mapping migration completed", "total_migrated", totalMigratedCount, "pages_processed", page+1)
	return &MigrationResult{UserMappingsCreated: totalMigratedCount}, nil
}

// migrateChannelMappingsWithResults creates reverse mappings for existing channel mappings, returning results
func (p *Plugin) migrateChannelMappingsWithResults() (*MigrationResult, error) {
	p.logger.LogInfo("Migrating channel mappings to add reverse lookups")

	channelMappingPrefix := kvstore.KeyPrefixChannelMapping
	totalMigratedCount := 0
	totalRoomMappingsCount := 0
	page := 0

	for {
		// Get keys in batches using prefix filtering for efficiency
		keys, err := p.kvstore.ListKeysWithPrefix(page, MigrationBatchSize, channelMappingPrefix)
		if err != nil {
			return nil, errors.Wrap(err, "failed to list KV store keys with prefix")
		}

		if len(keys) == 0 {
			break // No more keys
		}

		batchMigratedCount := 0
		batchSkippedCount := 0
		batchProcessedCount := 0
		for _, key := range keys {
			// No need to check prefix since ListKeysWithPrefix already filters
			{
				batchProcessedCount++

				// Get the room identifier (alias or room ID)
				roomIdentifierBytes, err := p.kvstore.Get(key)
				if err != nil {
					p.logger.LogWarn("Failed to get channel mapping during migration", "key", key, "error", err)
					continue
				}

				roomIdentifier := string(roomIdentifierBytes)
				channelID := strings.TrimPrefix(key, channelMappingPrefix)

				// Create reverse mapping: room_mapping_<roomIdentifier> -> channelID
				reverseKey := kvstore.BuildRoomMappingKey(roomIdentifier)

				// Check if reverse mapping already exists with correct value
				existingData, err := p.kvstore.Get(reverseKey)
				if err == nil && bytes.Equal(existingData, []byte(channelID)) {
					batchSkippedCount++
				} else {
					// Create/update the reverse mapping (overwrites incorrect values)
					if err := p.kvstore.Set(reverseKey, []byte(channelID)); err != nil {
						p.logger.LogWarn("Failed to create/update reverse channel mapping during migration", "channel_id", channelID, "room_identifier", roomIdentifier, "error", err)
					} else {
						batchMigratedCount++
						if len(existingData) > 0 {
							p.logger.LogDebug("Updated incorrect reverse channel mapping", "channel_id", channelID, "room_identifier", roomIdentifier, "old_value", string(existingData))
						} else {
							p.logger.LogDebug("Created reverse channel mapping", "channel_id", channelID, "room_identifier", roomIdentifier)
						}
					}
				}

				// Always try room ID mapping for aliases, regardless of reverse mapping result
				if strings.HasPrefix(roomIdentifier, "#") && p.matrixClient != nil {
					if resolvedRoomID, resolveErr := p.matrixClient.ResolveRoomAlias(roomIdentifier); resolveErr == nil {
						roomIDKey := kvstore.BuildRoomMappingKey(resolvedRoomID)

						// Always update room ID mapping to match alias mapping
						if err := p.kvstore.Set(roomIDKey, []byte(channelID)); err != nil {
							p.logger.LogWarn("Failed to create/update room ID mapping during migration", "channel_id", channelID, "room_id", resolvedRoomID, "error", err)
						} else {
							totalRoomMappingsCount++
							p.logger.LogDebug("Created/updated room ID mapping", "channel_id", channelID, "room_id", resolvedRoomID)
						}
					} else {
						p.logger.LogWarn("Failed to resolve room alias during migration", "room_alias", roomIdentifier, "error", resolveErr)
					}
				}
			}
		}

		totalMigratedCount += batchMigratedCount
		p.logger.LogDebug("Processed channel mapping batch", "page", page, "batch_size", len(keys), "processed_in_batch", batchProcessedCount, "migrated_in_batch", batchMigratedCount, "skipped_in_batch", batchSkippedCount)

		// If we got fewer keys than the batch size, we've reached the end
		if len(keys) < MigrationBatchSize {
			break
		}

		page++
	}

	p.logger.LogInfo("Channel mapping migration completed", "total_migrated", totalMigratedCount, "room_mappings_created", totalRoomMappingsCount, "pages_processed", page+1)
	return &MigrationResult{ChannelMappingsCreated: totalMigratedCount, RoomMappingsCreated: totalRoomMappingsCount}, nil
}

// runMigrationToVersion2WithResults migrates to version 2: unify DM and regular channel mappings, returning results
func (p *Plugin) runMigrationToVersion2WithResults() (*MigrationResult, error) {
	p.logger.LogInfo("Running migration to version 2: unifying DM and channel mappings")

	// Migrate DM mappings to use unified channel_mapping_ prefix
	result, err := p.migrateDMMappingsWithResults()
	if err != nil {
		return nil, errors.Wrap(err, "failed to migrate DM mappings")
	}

	return result, nil
}

// migrateDMMappingsWithResults moves DM mappings from dm_mapping_ prefix to channel_mapping_ prefix, returning results
func (p *Plugin) migrateDMMappingsWithResults() (*MigrationResult, error) {
	p.logger.LogInfo("Migrating DM mappings to unified channel mapping prefix")

	dmMappingPrefix := kvstore.KeyPrefixLegacyDMMapping
	matrixDMMappingPrefix := kvstore.KeyPrefixLegacyMatrixDMMapping
	totalMigratedCount := 0
	totalReverseMigratedCount := 0

	// First, migrate dm_mapping_ keys
	page := 0
	for {
		// Get keys in batches using prefix filtering for efficiency
		keys, err := p.kvstore.ListKeysWithPrefix(page, MigrationBatchSize, dmMappingPrefix)
		if err != nil {
			return nil, errors.Wrap(err, "failed to list KV store keys with prefix")
		}

		if len(keys) == 0 {
			break // No more keys
		}

		batchMigratedCount := 0
		batchReverseMigratedCount := 0
		batchProcessedCount := 0
		for _, key := range keys {
			batchProcessedCount++

			// Get the Matrix room ID
			matrixRoomIDBytes, err := p.kvstore.Get(key)
			if err != nil {
				p.logger.LogWarn("Failed to get DM mapping during migration", "key", key, "error", err)
				continue
			}

			matrixRoomID := string(matrixRoomIDBytes)
			channelID := strings.TrimPrefix(key, dmMappingPrefix)

			// Create unified mapping: channel_mapping_<channelID> -> matrixRoomID
			unifiedKey := kvstore.BuildChannelMappingKey(channelID)

			// Check if unified mapping already exists
			existingData, err := p.kvstore.Get(unifiedKey)
			if err == nil && len(existingData) > 0 {
				p.logger.LogDebug("Unified mapping already exists, skipping", "channel_id", channelID, "matrix_room_id", matrixRoomID)
			} else {
				// Create the unified mapping
				if err := p.kvstore.Set(unifiedKey, []byte(matrixRoomID)); err != nil {
					p.logger.LogWarn("Failed to create unified DM mapping during migration", "channel_id", channelID, "matrix_room_id", matrixRoomID, "error", err)
					continue
				}
				batchMigratedCount++
				p.logger.LogDebug("Created unified DM mapping", "channel_id", channelID, "matrix_room_id", matrixRoomID)
			}

			// Also create reverse mapping for room_mapping_ if it doesn't exist
			reverseKey := kvstore.BuildRoomMappingKey(matrixRoomID)
			existingReverse, err := p.kvstore.Get(reverseKey)
			if err != nil || len(existingReverse) == 0 {
				if err := p.kvstore.Set(reverseKey, []byte(channelID)); err != nil {
					p.logger.LogWarn("Failed to create reverse DM mapping during migration", "matrix_room_id", matrixRoomID, "channel_id", channelID, "error", err)
				} else {
					batchReverseMigratedCount++
					p.logger.LogDebug("Created reverse DM mapping", "matrix_room_id", matrixRoomID, "channel_id", channelID)
				}
			}

			// Remove old DM mapping
			if err := p.kvstore.Delete(key); err != nil {
				p.logger.LogWarn("Failed to delete old DM mapping during migration", "key", key, "error", err)
			} else {
				p.logger.LogDebug("Deleted old DM mapping", "key", key)
			}
		}

		totalMigratedCount += batchMigratedCount
		totalReverseMigratedCount += batchReverseMigratedCount

		p.logger.LogDebug("Migrated DM batch", "page", page, "processed", batchProcessedCount, "migrated", batchMigratedCount, "reverse_migrated", batchReverseMigratedCount)

		// If we got fewer keys than the batch size, we've reached the end
		if len(keys) < MigrationBatchSize {
			break
		}

		page++
	}

	// Second, migrate matrix_dm_mapping_ keys
	page = 0
	for {
		// Get keys in batches using prefix filtering for efficiency
		keys, err := p.kvstore.ListKeysWithPrefix(page, MigrationBatchSize, matrixDMMappingPrefix)
		if err != nil {
			return nil, errors.Wrap(err, "failed to list KV store keys with prefix")
		}

		if len(keys) == 0 {
			break // No more keys
		}

		batchReverseMigratedCount := 0
		batchProcessedCount := 0
		for _, key := range keys {
			// Also migrate reverse DM mappings from matrix_dm_mapping_ to room_mapping_
			batchProcessedCount++

			// Get the channel ID
			channelIDBytes, err := p.kvstore.Get(key)
			if err != nil {
				p.logger.LogWarn("Failed to get reverse DM mapping during migration", "key", key, "error", err)
				continue
			}

			channelID := string(channelIDBytes)
			matrixRoomID := strings.TrimPrefix(key, matrixDMMappingPrefix)

			// Create unified reverse mapping: room_mapping_<matrixRoomID> -> channelID
			unifiedReverseKey := kvstore.BuildRoomMappingKey(matrixRoomID)

			// Check if unified reverse mapping already exists
			existingReverseData, err := p.kvstore.Get(unifiedReverseKey)
			if err == nil && len(existingReverseData) > 0 {
				p.logger.LogDebug("Unified reverse mapping already exists, skipping", "matrix_room_id", matrixRoomID, "channel_id", channelID)
			} else {
				// Create the unified reverse mapping
				if err := p.kvstore.Set(unifiedReverseKey, []byte(channelID)); err != nil {
					p.logger.LogWarn("Failed to create unified reverse DM mapping during migration", "matrix_room_id", matrixRoomID, "channel_id", channelID, "error", err)
					continue
				}
				batchReverseMigratedCount++
				p.logger.LogDebug("Created unified reverse DM mapping", "matrix_room_id", matrixRoomID, "channel_id", channelID)
			}

			// Remove old reverse DM mapping
			if err := p.kvstore.Delete(key); err != nil {
				p.logger.LogWarn("Failed to delete old reverse DM mapping during migration", "key", key, "error", err)
			} else {
				p.logger.LogDebug("Deleted old reverse DM mapping", "key", key)
			}
		}

		totalReverseMigratedCount += batchReverseMigratedCount
		p.logger.LogDebug("Processed reverse DM mapping batch", "page", page, "batch_size", len(keys), "processed_in_batch", batchProcessedCount, "reverse_migrated_in_batch", batchReverseMigratedCount)

		// If we got fewer keys than the batch size, we've reached the end
		if len(keys) < MigrationBatchSize {
			break
		}

		page++
	}

	p.logger.LogInfo("DM mapping migration completed", "total_migrated", totalMigratedCount, "total_reverse_migrated", totalReverseMigratedCount, "pages_processed", page+1)
	return &MigrationResult{DMMappingsCreated: totalMigratedCount, ReverseDMMappingsCreated: totalReverseMigratedCount}, nil
}<|MERGE_RESOLUTION|>--- conflicted
+++ resolved
@@ -5,11 +5,7 @@
 	"strconv"
 	"strings"
 
-<<<<<<< HEAD
-	"github.com/mattermost/mattermost-plugin-matrix-bridge/server/command"
-=======
 	"github.com/mattermost/mattermost-plugin-matrix-bridge/server/store/kvstore"
->>>>>>> fa7ee5bc
 	"github.com/pkg/errors"
 )
 
@@ -23,13 +19,6 @@
 }
 
 const (
-<<<<<<< HEAD
-	// KVStoreVersionKey tracks the current KV store schema version
-	KVStoreVersionKey = "kv_store_version"
-=======
-	// CurrentKVStoreVersion is the current version requiring migrations
-	CurrentKVStoreVersion = 2
->>>>>>> fa7ee5bc
 	// MigrationBatchSize is the number of keys to process in each batch
 	MigrationBatchSize = 1000
 )
@@ -51,13 +40,13 @@
 		}
 	}
 
-	p.logger.LogInfo("Checking KV store migrations", "current_version", currentVersion, "target_version", command.CurrentKVStoreVersion)
+	p.logger.LogInfo("Checking KV store migrations", "current_version", currentVersion, "target_version", kvstore.CurrentKVStoreVersion)
 
 	result := &MigrationResult{}
 
 	// Run migrations if needed
-	if currentVersion < command.CurrentKVStoreVersion {
-		p.logger.LogInfo("Running KV store migrations", "from_version", currentVersion, "to_version", command.CurrentKVStoreVersion)
+	if currentVersion < kvstore.CurrentKVStoreVersion {
+		p.logger.LogInfo("Running KV store migrations", "from_version", currentVersion, "to_version", kvstore.CurrentKVStoreVersion)
 
 		if currentVersion < 1 {
 			v1Result, err := p.runMigrationToVersion1WithResults()
@@ -79,15 +68,11 @@
 		}
 
 		// Update version marker
-<<<<<<< HEAD
-		if err := p.kvstore.Set(KVStoreVersionKey, []byte(strconv.Itoa(command.CurrentKVStoreVersion))); err != nil {
-=======
-		if err := p.kvstore.Set(kvstore.KeyStoreVersion, []byte(strconv.Itoa(CurrentKVStoreVersion))); err != nil {
->>>>>>> fa7ee5bc
+		if err := p.kvstore.Set(kvstore.KeyStoreVersion, []byte(strconv.Itoa(kvstore.CurrentKVStoreVersion))); err != nil {
 			return nil, errors.Wrap(err, "failed to update KV store version")
 		}
 
-		p.logger.LogInfo("KV store migrations completed successfully", "new_version", command.CurrentKVStoreVersion)
+		p.logger.LogInfo("KV store migrations completed successfully", "new_version", kvstore.CurrentKVStoreVersion)
 	} else {
 		p.logger.LogDebug("KV store is up to date", "version", currentVersion)
 	}
